import { Box, Cylinder, Environment, OrbitControls } from '@react-three/drei';
import { Canvas } from '@react-three/fiber';
import { useRef, useState } from 'react';
import styled from 'styled-components';
import { ViewOptions } from './ViewOptions';
import { useGLTF } from '@react-three/drei';
import { GLTF } from 'three/examples/jsm/loaders/GLTFLoader';
import THREE, { Matrix4, Mesh, Vector3 } from 'three';
import { Entity, Transform } from '../App';
import { vec4toQuaternion } from '../util';

const CanvasContainer = styled.div`
  display: flex;
  overflow: hidden;
  width: 80vw;
  height: 80vh;
  flex: 1;
`;

const OuterContainer = styled.div`
  display: 'flex';
  flex-direction: 'column';
`;

type GLTFResult = GLTF & {
  nodes: Record<string, Mesh>;
};

export interface DisplayOptions {
  models?: boolean;
  physics?: boolean;
}

function Model({
  mesh,
  transform,
}: {
  mesh: Mesh;
  transform: Transform;
}): JSX.Element {
  const group = useRef<THREE.Group>();
  const { translation: t, rotation: r, scale: s } = transform;
  const translation = new Vector3(t[0], t[1], t[2]);
  const rotation = vec4toQuaternion(r);
  const scale = new Vector3(s[0], s[1], s[2]);
  const matrix = new Matrix4().compose(translation, rotation, scale);

  return (
    <group ref={group} dispose={null} matrix={matrix} matrixAutoUpdate={false}>
      <mesh
        castShadow
        receiveShadow
        geometry={mesh.geometry}
        material={mesh.material}
<<<<<<< HEAD
        position={transform.translation}
        scale={transform.scale}
        rotation={rotation}
=======
        userData={{ name: 'Environment' }}
>>>>>>> 75bf6284
      />
    </group>
  );
}

interface Props {
  entities: Entity[];
}

function getModels(
  entities: Entity[],
  nodes: Record<string, Mesh>
): JSX.Element[] | [] {
  const elements: JSX.Element[] = [];
  for (let e of entities) {
    if (e.name !== 'Red Saber' && e.name !== 'Blue Saber') continue;
    const key = e.name.replaceAll(' ', '_');
    const node = nodes[key];
    if (!node) {
      console.warn('No node found for', key);
      continue;
    }

    if (node.children.length) {
      for (let child of node.children) {
        const m = child as Mesh;
        elements.push(
          <Model
            key={`${e.id}_${child.id}`}
            mesh={m}
            transform={e.transform!}
          />
        );
      }
    } else {
      elements.push(
        <Model
          key={`${e.id}_${node.id}`}
          mesh={node}
          transform={e.transform!}
        />
      );
    }
  }

  return elements;
}

export function Viewer({ entities }: Props): JSX.Element {
  const [displays, setDisplays] = useState<DisplayOptions>({ models: true });
  const gltf = useGLTF('/beat_saber.glb') as unknown as GLTFResult;
  const { nodes } = gltf;
  return (
    <OuterContainer>
      <ViewOptions displays={displays} setDisplays={setDisplays} />
      <CanvasContainer>
        <Canvas shadows={true}>
          {displays.models && getModels(entities, nodes)}
          {displays.physics && getPhsicsObjects(entities)}
          <Environment preset="studio" />
          <OrbitControls />
        </Canvas>
      </CanvasContainer>
    </OuterContainer>
  );
}
function getPhsicsObjects(
  entities: Record<number, Entity>
): JSX.Element[] | [] {
  const elements: JSX.Element[] = [];
  Object.values(entities).forEach((e) => {
    const { collider } = e;
    if (!collider) return;
    if (e.name !== 'Red Saber' && e.name !== 'Blue Saber') return;

    const { colliderType, geometry, translation: t, rotation: r } = collider;
    const rotationQuaternion = vec4toQuaternion(r);
    const transformMatrix = new Matrix4()
      .makeRotationFromQuaternion(rotationQuaternion)
      .setPosition(t[0], t[1], t[2]);

    if (colliderType === 'cube') {
      elements.push(
        <Box
          matrixAutoUpdate={false}
          matrix={transformMatrix}
          args={[geometry[0] * 2, geometry[1] * 2, geometry[2] * 2]}
        >
          <meshPhongMaterial attach="material" color="#bbb" wireframe />
        </Box>
      );
    }

    if (colliderType === 'cylinder') {
      const height = geometry[0] * 2;
      const radius = geometry[1];
      elements.push(
        <Cylinder
          args={[radius, radius, height]}
          matrixAutoUpdate={false}
          matrix={transformMatrix}
        >
          <meshPhongMaterial attach="material" color="#bbb" wireframe />
        </Cylinder>
      );
    }
  });
  return elements;
}<|MERGE_RESOLUTION|>--- conflicted
+++ resolved
@@ -52,13 +52,7 @@
         receiveShadow
         geometry={mesh.geometry}
         material={mesh.material}
-<<<<<<< HEAD
-        position={transform.translation}
-        scale={transform.scale}
-        rotation={rotation}
-=======
         userData={{ name: 'Environment' }}
->>>>>>> 75bf6284
       />
     </group>
   );
