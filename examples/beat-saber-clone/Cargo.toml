[package]
edition = "2018"
name = "beat-saber-example"
version = "0.1.0"

[lib]
crate-type = ["lib", "cdylib"]

[[bin]]
name = "hotham_beat_saber_example"
path = "src/main.rs"

[dependencies]
hotham = {path = "../../hotham"}
<<<<<<< HEAD
legion = "0.4.0"
nalgebra = {features = ["convert-mint", "serde-serialize"], version = "0.29.0"}

[dev-dependencies]
approx = "0.5"
=======
hotham-debug-server = {path = "../../hotham-debug-server"}
>>>>>>> e16d5bcf

[target.'cfg(target_os = "android")'.dependencies]
ndk-glue = "0.4.0"

[package.metadata.android]
apk_label = "Hotham Beat Saber Example"
fullscreen = true
runtime_libs = "../common_lib"
target_sdk_version = 26

[package.metadata.android.application]
debuggable = true

[[package.metadata.android.uses_permission]]
name = "android.permission.INTERNET"

[[package.metadata.android.uses_permission]]
name = "android.permission.ACCESS_NETWORK_STATE"

[[package.metadata.android.application.intent_filter]]
actions = ["android.intent.action.MAIN"]
categories = ["com.oculus.intent.category.VR", "android.intent.category.LAUNCHER"]<|MERGE_RESOLUTION|>--- conflicted
+++ resolved
@@ -12,15 +12,12 @@
 
 [dependencies]
 hotham = {path = "../../hotham"}
-<<<<<<< HEAD
 legion = "0.4.0"
 nalgebra = {features = ["convert-mint", "serde-serialize"], version = "0.29.0"}
 
 [dev-dependencies]
 approx = "0.5"
-=======
 hotham-debug-server = {path = "../../hotham-debug-server"}
->>>>>>> e16d5bcf
 
 [target.'cfg(target_os = "android")'.dependencies]
 ndk-glue = "0.4.0"
