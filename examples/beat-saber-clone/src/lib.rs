--- conflicted
+++ resolved
@@ -2,32 +2,23 @@
 pub mod resources;
 mod systems;
 
-use crate::components::{Colour, Cube, Saber};
+use crate::components::{Colour, Saber};
 use crate::resources::GameState;
 use crate::systems::cube_spawner::{create_cubes, cube_spawner_system};
 use crate::systems::game_system;
-use legion::IntoQuery;
+use hotham_debug_server::DebugServer;
 use std::collections::HashMap;
 
-use hotham::components::hand::Handedness;
-use hotham::components::{Mesh, RigidBody, TransformMatrix};
 use hotham::gltf_loader::add_model_to_world;
 use hotham::legion::{Resources, Schedule, World};
-<<<<<<< HEAD
-use hotham::resources::{PhysicsContext, RenderContext, XrContext};
-use hotham::schedule_functions::{begin_frame, end_frame, physics_step};
-=======
-use hotham::rapier3d::prelude::{ColliderBuilder, RigidBodyBuilder};
 use hotham::resources::{PhysicsContext, RenderContext, XrContext};
 use hotham::schedule_functions::{begin_frame, end_frame, physics_step, sync_debug_server};
->>>>>>> 7494d210
 use hotham::systems::rendering::rendering_system;
 use hotham::systems::{
     collision_system, update_parent_transform_matrix_system, update_rigid_body_transforms_system,
     update_transform_matrix_system,
 };
 use hotham::{gltf_loader, App, HothamResult};
-use hotham_debug_server::DebugServer as DebugServerT;
 
 use nalgebra::{Matrix4, Vector3};
 use serde::{Deserialize, Serialize};
@@ -38,11 +29,6 @@
     println!("[BEAT_SABER_EXAMPLE] MAIN!");
     real_main().unwrap();
 }
-
-type EditableData = ();
-type NonEditableData = Vec<DebugInfo>;
-type DebugServer = DebugServerT<EditableData, NonEditableData>;
-type Models = HashMap<String, World>;
 
 #[derive(Debug, Clone, Serialize, Deserialize, Default)]
 struct DebugInfo {
@@ -56,12 +42,11 @@
     let mut physics_context = PhysicsContext::default();
     let mut world = World::default();
     let glb_bufs: Vec<&[u8]> = vec![include_bytes!("../assets/beat_saber.glb")];
-    let models: Models = gltf_loader::load_models_from_glb(
+    let models = gltf_loader::load_models_from_glb(
         &glb_bufs,
         &vulkan_context,
         &render_context.descriptor_set_layouts,
     )?;
-<<<<<<< HEAD
 
     // Add Environment
     add_environment_models(&models, &mut world, &vulkan_context, &render_context);
@@ -97,40 +82,6 @@
     );
 
     let debug_server = DebugServer::new();
-=======
-    let debug_server: DebugServer = DebugServer::new();
-
-    let blue_cube = add_model_to_world("Blue Cube", &models, &mut world, None)
-        .expect("Unable to add Blue Cube");
-    let red_cube =
-        add_model_to_world("Red Cube", &models, &mut world, None).expect("Unable to add Red Cube");
-    add_model_to_world("Blue Saber", &models, &mut world, None).expect("Unable to add Blue Saber");
-    add_model_to_world("Red Saber", &models, &mut world, None).expect("Unable to add Red Saber");
-    add_model_to_world("Environment", &models, &mut world, None)
-        .expect("Unable to add Environment");
-    add_model_to_world("Ramp", &models, &mut world, None).expect("Unable to add Ramp");
->>>>>>> 7494d210
-
-    // Add test physics objects
-    let rigid_body = RigidBodyBuilder::new_dynamic().build();
-    let collider = ColliderBuilder::cylinder(1.0, 0.2).build();
-    let (rigid_body, collider) =
-        physics_context.add_rigid_body_and_collider(blue_cube, rigid_body, collider);
-    {
-        let mut entry = world.entry(blue_cube).unwrap();
-        entry.add_component(rigid_body);
-        entry.add_component(collider);
-    }
-
-    let rigid_body = RigidBodyBuilder::new_dynamic().build();
-    let collider = ColliderBuilder::cuboid(1.0, 1.0, 1.0).build();
-    let (rigid_body, collider) =
-        physics_context.add_rigid_body_and_collider(red_cube, rigid_body, collider);
-    {
-        let mut entry = world.entry(blue_cube).unwrap();
-        entry.add_component(rigid_body);
-        entry.add_component(collider);
-    }
 
     let mut resources = Resources::default();
     resources.insert(xr_context);
@@ -144,42 +95,13 @@
 
     let schedule = Schedule::builder()
         .add_thread_local_fn(begin_frame)
-<<<<<<< HEAD
         .add_system(sabers_system())
-=======
-        .add_system(collision_system())
->>>>>>> 7494d210
         .add_thread_local_fn(physics_step)
         .add_system(collision_system())
         .add_system(cube_spawner_system(1000))
         .add_system(update_rigid_body_transforms_system())
         .add_system(update_transform_matrix_system())
         .add_system(update_parent_transform_matrix_system())
-        .add_thread_local_fn(move |world, r| {
-            let mut debug_server = r.get_mut::<DebugServer>().unwrap();
-            let physics_context = r.get::<PhysicsContext>().unwrap();
-            let mut query = <(&Mesh, &RigidBody, &Cube, &TransformMatrix)>::query();
-            let renderable_objects = query
-                .iter(world)
-                .map(|(_, r, _, t)| {
-                    let rigid_body = &physics_context.rigid_bodies[r.handle];
-                    DebugInfo {
-                        position: rigid_body.position().translation.vector,
-                        translation: t.0,
-                    }
-                })
-                .collect::<Vec<_>>();
-            if let Some(_) = debug_server.sync(&renderable_objects) {
-                // let mut entity = world.entry_mut(environment).unwrap();
-                // *entity.get_component_mut::<Transform>().unwrap() = updated.environment;
-                // let mut entity = world.entry_mut(ramp).unwrap();
-                // *entity.get_component_mut::<Transform>().unwrap() = updated.ramp;
-                // render_context
-                //     .scene_params_buffer
-                //     .update(&vulkan_context, &[updated])
-                //     .expect("Unable to update data");
-            };
-        })
         .add_system(game_system())
         .add_system(rendering_system())
         .add_thread_local_fn(sync_debug_server)
