--- conflicted
+++ resolved
@@ -8,11 +8,7 @@
     rapier3d::{
         na as nalgebra,
         na::vector,
-<<<<<<< HEAD
-        prelude::{ColliderBuilder, RigidBodyBuilder},
-=======
         prelude::{ActiveCollisionTypes, ActiveEvents, ColliderBuilder, RigidBodyBuilder},
->>>>>>> aaa49df0
     },
     resources::PhysicsContext,
     HothamResult as Result, Program,
@@ -42,15 +38,6 @@
             asteroid_transform.scale = vec3(0.1, 0.1, 0.1);
 
             // Give it a collider and rigid-body
-<<<<<<< HEAD
-            let collider = ColliderBuilder::ball(0.25).build();
-            let rigid_body = RigidBodyBuilder::new_dynamic()
-                .translation(vector![0.0, 1.0, 0.0])
-                .build();
-            let collider =
-                physics_context.add_rigid_body_and_collider(asteroid, rigid_body, collider);
-            asteroid_entry.add_component(collider);
-=======
             let collider = ColliderBuilder::ball(0.25)
                 .active_collision_types(ActiveCollisionTypes::all())
                 .active_events(ActiveEvents::CONTACT_EVENTS | ActiveEvents::INTERSECTION_EVENTS)
@@ -62,7 +49,6 @@
                 physics_context.add_rigid_body_and_collider(asteroid, rigid_body, collider);
             asteroid_entry.add_component(collider);
             asteroid_entry.add_component(rigid_body);
->>>>>>> aaa49df0
         }
 
         // Add the refinery model
@@ -71,15 +57,6 @@
         // Add the left hand
         let left_hand = add_model_to_world("Left Hand", &models, &mut world, None).unwrap();
         {
-<<<<<<< HEAD
-            let mut left_hand_entity = world.entry(left_hand).unwrap();
-
-            // Add a hand component
-            left_hand_entity.add_component(Hand::left());
-
-            // Modify the animation controller
-            let animation_controller = left_hand_entity
-=======
             let mut left_hand_entry = world.entry(left_hand).unwrap();
 
             // Add a hand component
@@ -87,20 +64,12 @@
 
             // Modify the animation controller
             let animation_controller = left_hand_entry
->>>>>>> aaa49df0
                 .get_component_mut::<AnimationController>()
                 .unwrap();
             animation_controller.blend_from = 0;
             animation_controller.blend_to = 1;
 
             // Give it a collider and rigid-body
-<<<<<<< HEAD
-            let collider = ColliderBuilder::capsule_y(0.05, 0.02).build();
-            let rigid_body = RigidBodyBuilder::new_dynamic().build();
-            let collider =
-                physics_context.add_rigid_body_and_collider(asteroid, rigid_body, collider);
-            left_hand_entity.add_component(collider);
-=======
             let collider = ColliderBuilder::capsule_y(0.05, 0.02)
                 .sensor(true)
                 .active_collision_types(ActiveCollisionTypes::all())
@@ -111,34 +80,20 @@
                 physics_context.add_rigid_body_and_collider(left_hand, rigid_body, collider);
             left_hand_entry.add_component(collider);
             left_hand_entry.add_component(rigid_body);
->>>>>>> aaa49df0
         }
 
         // Add the right hand
         let right_hand = add_model_to_world("Right Hand", &models, &mut world, None).unwrap();
         {
-<<<<<<< HEAD
-            let mut right_hand_entity = world.entry(right_hand).unwrap();
-            right_hand_entity.add_component(Hand::right());
-            let animation_controller = right_hand_entity
-=======
             let mut right_hand_entry = world.entry(right_hand).unwrap();
             right_hand_entry.add_component(Hand::right());
             let animation_controller = right_hand_entry
->>>>>>> aaa49df0
                 .get_component_mut::<AnimationController>()
                 .unwrap();
             animation_controller.blend_from = 0;
             animation_controller.blend_to = 1;
 
             // Give it a collider and rigid-body
-<<<<<<< HEAD
-            let collider = ColliderBuilder::capsule_y(0.05, 0.02).build();
-            let rigid_body = RigidBodyBuilder::new_dynamic().build();
-            let collider =
-                physics_context.add_rigid_body_and_collider(asteroid, rigid_body, collider);
-            right_hand_entity.add_component(collider);
-=======
             let collider = ColliderBuilder::capsule_y(0.05, 0.02)
                 .sensor(true)
                 .active_collision_types(ActiveCollisionTypes::all())
@@ -149,7 +104,6 @@
                 physics_context.add_rigid_body_and_collider(right_hand, rigid_body, collider);
             right_hand_entry.add_component(collider);
             right_hand_entry.add_component(rigid_body);
->>>>>>> aaa49df0
         }
 
         // let hello = load_sound("hello.ogg")?;
